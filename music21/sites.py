# -*- coding: utf-8 -*-
#-------------------------------------------------------------------------------
# Name:         sites.py
# Purpose:      Objects for keeping track of relationships among Music21Objects
#
# Authors:      Michael Scott Cuthbert
#               Christopher Ariza
#
# Copyright:    Copyright © 2007-2014 Michael Scott Cuthbert and the music21 Project
# License:      LGPL
#-------------------------------------------------------------------------------
'''
sites.py -- Objects for keeping track of relationships among Music21Objects
'''
<<<<<<< HEAD

=======
>>>>>>> 112abfc5
import unittest

from music21 import common
from music21 import defaults
from music21 import exceptions21

# define whether weakrefs are used for storage of object locations
WEAKREF_ACTIVE = True

#DEBUG_CONTEXT = False

DENOM_LIMIT = defaults.limitOffsetDenominator


class SitesException(exceptions21.Music21Exception):
    pass


#------------------------------------------------------------------------------
class SiteRef(common.SlottedObject):
    '''
    a single Site (stream, container, parent, reference, etc.) stored inside the Sites object.

    A very simple object.
    
    This site would be stored in the .sites.siteDict for, say a note.Note, if it were in
    st at offset 20.0
    
    >>> st = stream.Stream()
    >>> st.id = 'hi'
    
    >>> s = sites.SiteRef()
    >>> s.classString = st.classes[0]
    >>> s.site = st
    >>> s.offset = 20.0
    >>> s.isDead
    False

    If you call s.site, you always get an object out, but internally, there's a .siteWeakref that
    stores a weakref to the site.

    >>> s.site
    <music21.stream.Stream hi>
    >>> s.siteWeakref
    <weakref at 0x...; to 'Stream' at 0x...>
    
    
    OMIT_FROM_DOCS
    if you turn sites.WEAKREF_ACTIVE to False then .siteWeakref just stores another reference to
    the site.
    
    
    '''
    ### CLASS VARIABLES ###

    __slots__ = (
        'classString',
        'globalSiteIndex',
        'siteIndex',
        'isDead',
        'siteWeakref',
        'offset',
        )
    ### INITIALIZER ###

    def __init__(self):
        self.isDead = False
    
    def _getAndUnwrapSite(self):
        # should set isDead?
        return common.unwrapWeakref(self.siteWeakref)
    
    def _setAndWrapSite(self, site):
        self.siteWeakref = common.wrapWeakref(site)

    site = property(_getAndUnwrapSite, _setAndWrapSite)

<<<<<<< HEAD
=======

    def _getOffsetAsFloat(self):
        if isinstance(self._offset, basestring):
            return self._offset
        elif self._offset is not None:
            return float(self._offset)
        else:
            return None
    
    def _setOffset(self, offset):
        '''
        sets the offset and if necessary, translates it to a Fraction for exact representation.
        '''
        if offset is None:
            self._offset = None
        elif isinstance(offset, basestring):
            self._offset = offset
        else:
            self._offset = common.optionalNumToFraction(offset)
    
    offset = property(_getOffsetAsFloat, _setOffset)

    def _getOffsetRational(self):
        '''
        returns the offset without conversion to float...
        '''
        return self._offset
    
    offsetRational = property(_getOffsetRational, _setOffset)
    
    offsetFloat = property(_getOffsetAsFloat, _setOffset, doc='''synonym for offset''')


>>>>>>> 112abfc5
_singletonCounter = common.SingletonCounter()

class Sites(common.SlottedObject):
    '''
    An object, stored within a Music21Object, that stores (weak) references to
    a collection of objects that may be contextually relevant to this object.

    Some of these objects are locations (also called sites), or Streams that
    contain this object. In this case the Sites object stores an offset value,
    used for determining position within a Stream.

    All defined contexts are stored as dictionaries in a dictionary. The
    outermost dictionary stores objects.
    '''

    ### CLASS VARIABLES ###

    __slots__ = (
        'siteDict',
        '_lastID',
        '_lastOffset',
        '_locationKeys',
        '_siteIndex',
        'containedById',
        )
    
    ### INITIALIZER ###

    def __init__(self, containedById=None):
        # a dictionary of dictionaries
        self.siteDict = {}
        # store idKeys in lists for easy access
        # the same key may be both in locationKeys and contextKeys
        self._locationKeys = []

        # store an index of numbers for tagging the order of creation of defined contexts;
        # this is used to be able to discern the order of context as added
        self._siteIndex = 0
        
        # pass a reference to the object that contains this
        self.containedById = containedById
        # cache for performance
        self._lastID = -1  # cannot be None
        self._lastOffset = None

    ## SPECIAL METHODS ###

    def __deepcopy__(self, memo=None):
        '''
        Helper function for copy.deepcopy that in addition to copying produces
        a new, independent Sites object.  This does not, however, deepcopy site
        references stored therein.

        All sites, however, are passed on to the new deepcopy, which means that
        in a deepcopy of a Stream that contains Notes, the copied Note will
        have the former site as a location, even though the new Note instance
        is not actually found in the old Stream.

        ::

            >>> import copy
            >>> class Mock(base.Music21Object):
            ...     pass
            >>> aObj = Mock()
            >>> aContexts = sites.Sites()
            >>> aContexts.add(aObj)
            >>> bContexts = copy.deepcopy(aContexts)
            >>> len(aContexts.get()) == 1
            True

        ::

            >>> len(bContexts.get()) == 1
            True

        ::

            >>> aContexts.get() == bContexts.get()
            True

        '''
        #TODO: it may be a problem that sites are being transferred to deep
        #copies; this functionality is used at times in context searches, but
        # may be a performance hog.

        new = self.__class__()
        locations = []  # self._locationKeys[:]
        #environLocal.printDebug(['Sites.__deepcopy__', 'self.siteDict.keys()', self.siteDict.keys()])
        for idKey in self.siteDict:
            oldSite = self.siteDict[idKey]
            if oldSite.isDead:
                continue  # do not copy dead references
            newSite = SiteRef()
            newSite.site = oldSite.site
            if oldSite.site is None:
                newIdKey = None
            else:
                newIdKey = id(newSite.site)
                #if newIdKey != idKey and oldSite.site != None:
                #    print "WHOA! %s %s" % (newIdKey, idKey)
            # not copying the offset in deepcopying means that
            # the old site becomes a context, not a site
            # this is still experimental
            # post.offset = None
            newSite.offset = oldSite.offset
            if newSite.offset is not None:
                locations.append(newIdKey)  # if offset not None, a location

            newSite.siteIndex = oldSite.siteIndex
            newSite.globalSiteIndex = _singletonCounter()
            newSite.classString = oldSite.classString
            newSite.isDead = False
            ### debug
            #originalObj = post.site
            #if id(originalObj) != idKey and originalObj is not None:
            #    print idKey, id(originalObj)
            new.siteDict[newIdKey] = newSite

        new._locationKeys = locations
        new._siteIndex = self._siteIndex  # keep to stay coherent
        return new

    def __len__(self):
        '''
        Return the total number of references.

        ::

            >>> class Mock(base.Music21Object):
            ...     pass
            >>> aObj = Mock()
            >>> aContexts = sites.Sites()
            >>> aContexts.add(aObj)
            >>> len(aContexts)
            1

        '''
        return len(self.siteDict)

    ### PRIVATE METHODS ###

    def _keysByTime(self, newFirst=True):
        '''
        Get keys sorted by creation time, where most
        recent are first if `newFirst` is True. else, most recent are last.

        ::

            >>> import music21
            >>> class Mock(music21.Music21Object):
            ...     pass
            ...
            >>> aObj = Mock()
            >>> bObj = Mock()
            >>> cObj = Mock()
            >>> aSites = music21.Sites()
            >>> aSites.add(cObj, 345)
            >>> aSites.add(aObj)
            >>> aSites.add(bObj)
            >>> k = aSites._keysByTime()
            >>> aSites.siteDict[k[0]].siteIndex > aSites.siteDict[k[1]].siteIndex > aSites.siteDict[k[2]].siteIndex
            True

        '''
        post = []
        for key in self.siteDict:
            post.append((self.siteDict[key].siteIndex, key))
        post.sort()
        if newFirst:
            post.reverse()
        return [k for unused_time, k in post]

    ### PUBLIC METHODS ###

    def add(self, obj, offset=None, timeValue=None, idKey=None, classString=None):
        '''
        Add a reference to the `Sites` collection for this object.

        N.B. -- like all .sites operations, this is an advanced tool not for
        standard music21 usage.  Instead of:

            elObj.add(streamObj, 20.0)

        use this command, which will take care of `.sites.add` as well as
        putting `elObj` in `streamObj.elements`:

            streamObj.insert(20.0, elObj)

        If `offset` is `None`, then `obj` is interpreted as a Context (such as
        a temperament, a time period, etc.)

        If `offset` is not `None`, then `obj` is interpreted as location, i.e.,
        a :class:`~music21.stream.Stream`.

        `offset` can also be the term `highestTime` which is the highest
        available time in the obj (used for ``streamObj.append(el)``)

        The `timeValue` argument is used to store the time as an int
        (in milliseconds after Jan 1, 1970) when this object was added to locations. 
        If set to `None`, then the current time is used.

        `idKey` stores the id() of the obj.  If `None`, then id(obj) is used.

        `classString` stores the class of obj.  If `None` then `obj.classes[0]`
        is used.

        TODO: Tests.  Including updates.
        '''
        # NOTE: this is a performance critical method

        # a None object will have a key of None
        # do not need to set this as is default
        if idKey is None and obj is not None:
            idKey = id(obj)

        updateNotAdd = False
        if idKey in self.siteDict:
            updateNotAdd = True
            #if idKey is not None:
            #    print "Updating idKey %s for object %s" % (idKey, id(obj))

        if offset is not None:  # a location, not a context
            if idKey not in self._locationKeys:
                self._locationKeys.append(idKey)
        #environLocal.printDebug(['adding obj', obj, idKey])
        # weak refs were being passed in __deepcopy__ calling this method
        # __deepcopy__ no longer call this method, so we can assume that
        # we will not get weakrefs

        if obj is not None:
            if classString is None:
                classString = obj.classes[0]  # get most current class

        if updateNotAdd is True:
            #if obj is not None and id(obj) != idKey:
            #    print("RED ALERT!")
            siteRef = self.siteDict[idKey]
        else:
            siteRef = SiteRef()
            #if id(obj) != idKey and obj is not None:
            #    print "Houston, we have a problem %r" % obj

        siteRef.site = obj  # stores a weakRef
        siteRef.offset = offset  # offset can be None for contexts
        siteRef.classString = classString
        # default
        # singleContextDict.isDead = False  # store to access w/o unwrapping
        # time is a numeric count, not a real time measure
        siteRef.siteIndex = self._siteIndex
        self._siteIndex += 1  # increment for next usage
        siteRef.globalSiteIndex = _singletonCounter() # increments
        ##
        if not updateNotAdd:  # add new/missing information to dictionary
            self.siteDict[idKey] = siteRef

    def clear(self):
        '''
        Clear all stored data.
        '''
        self.siteDict = {}
        self._locationKeys = []
        self._lastID = -1  # cannot be None
        self._lastOffset = None

    def get(self, locationsTrail=False, sortByCreationTime=False,
            priorityTarget=None, excludeNone=False):
        '''
        Get references; order, based on dictionary keys, is from most recently added to least recently added.

        The `locationsTrail` option forces locations to come after all other defined contexts.

        The `sortByCreationTime` option will sort objects by creation time,
        where most-recently assigned objects are returned first. Can be [False, other], [True, 1] or
        ['reverse', -1]

        If `priorityTarget` is defined, this object will be placed first in the list of objects.

        ::
        
            >>> import music21
            >>> class Mock(music21.Music21Object):
            ...     pass
            ...
            >>> aObj = Mock()
            >>> bObj = Mock()
            >>> cObj = Mock()
            >>> aSites = music21.Sites()
            >>> aSites.add(cObj, 345) # a locations
            >>> aSites.add(aObj)
            >>> aSites.add(bObj)
            >>> aSites.get() == [cObj, aObj, bObj]
            True

        ::

            >>> aSites.get(locationsTrail=True) == [aObj, bObj, cObj]
            True

        ::

            >>> aSites.get(sortByCreationTime=True) == [bObj, aObj, cObj]
            True

        '''
        if sortByCreationTime in [True, 1]:
            keyRepository = self._keysByTime(newFirst=True)
        # reverse creation time puts oldest elements first
        elif sortByCreationTime in [-1, 'reverse']:
            keyRepository = self._keysByTime(newFirst=False)
        else:  # None, or False
            keyRepository = self.siteDict

        post = []
        #purgeKeys = []

        # get partitioned list of all, w/ locations last if necessary
        if locationsTrail:
            keys = []
            keysLocations = []  # but possibly sorted
            for key in keyRepository:
                if key not in self._locationKeys:  # skip these
                    keys.append(key)  # others first
                else:
                    keysLocations.append(key)
            keys += keysLocations  # now locations are at end
        else:
            keys = keyRepository

        # get each dict from all defined contexts
        for key in keys:
            siteRef = self.siteDict[key]
            # check for None object; default location, not a weakref, keep
            if siteRef.siteWeakref is None:
                if not excludeNone:
                    post.append(siteRef.site)
            else:
                obj = siteRef.site
                if obj is None:  # dead ref
                    siteRef.isDead = True
                else:
                    post.append(obj)

        # remove dead references
#         if autoPurge:
#             for key in purgeKeys:
#                 self.removeById(key)

        if priorityTarget is not None:
            if priorityTarget in post:
                #environLocal.printDebug(['priorityTarget found in post:', priorityTarget])
                # extract object and make first
                post.insert(0, post.pop(post.index(priorityTarget)))
        return post

    def getAllByClass(self, className, found=None, idFound=None, memo=None):
        '''
        Return all known references of a given class found in any association
        with this Sites object.

        This will recursively search the defined contexts of existing defined
        contexts, and return a list of all objects that match the given class.

        ::

            >>> import music21
            >>> class Mock(music21.Music21Object):
            ...    pass
            ...
            >>> class Mocker(music21.Music21Object):
            ...    pass
            ...
            >>> aObj = Mock()
            >>> bObj = Mock()
            >>> cObj = Mocker()
            >>> dc = music21.Sites()
            >>> dc.add(aObj)
            >>> dc.add(bObj)
            >>> dc.add(cObj)
            >>> dc.getAllByClass(Mock) == [aObj, bObj]
            True

        '''
        if memo is None:
            memo = {} # intialize
        if found is None:
            found = []
        if idFound is None:
            idFound = []

        objs = self.get(locationsTrail=False)
        for obj in objs:
            #environLocal.printDebug(['memo', memo])
            if obj is None:
                continue # in case the reference is dead
            if common.isStr(className):
                if type(obj).__name__.lower() == className.lower():
                    found.append(obj)
                    idFound.append(id(obj))
            elif isinstance(obj, className):
                    found.append(obj)
                    idFound.append(id(obj))
        for obj in objs:
            if obj is None:
                continue # in case the reference is dead
            # if after trying to match name, look in the defined contexts'
            # defined contexts [sic!]
            if id(obj) not in memo:
                # if the object is a Musci21Object
                #if hasattr(obj, 'getContextByClass'):
                # store this object as having been searched
                memo[id(obj)] = obj
                # will add values to found
                #environLocal.printDebug(['getAllByClass()', 'about to call getAllContextsByClass', 'found', found, 'obj', obj])
                obj.getAllContextsByClass(className, found=found,
                    idFound=idFound, memo=memo)
        # returning found, but not necessary
        return found

    def getAttrByName(self, attrName):
        '''
        Given an attribute name, search all objects and find the first that
        matches this attribute name; then return a reference to this attribute.

        ::

            >>> import music21
            >>> class Mock(music21.Music21Object):
            ...     attr1 = 234
            ...
            >>> aObj = Mock()
            >>> aObj.attr1 = 234
            >>> bObj = Mock()
            >>> bObj.attr1 = 98
            >>> aSites = music21.Sites()
            >>> aSites.add(aObj)
            >>> len(aSites)
            1

        ::

            >>> aSites.getAttrByName('attr1') == 234
            True

        ::

            >>> aSites.remove(aObj)
            >>> aSites.add(bObj)
            >>> aSites.getAttrByName('attr1') == 98
            True

        '''
        post = None
        for obj in self.get():
            if obj is None:
                continue # in case the reference is dead
            try:
                post = getattr(obj, attrName)
                return post
            except AttributeError:
                pass

    def getObjByClass(self, className, serialReverseSearch=True, callerFirst=None,
             sortByCreationTime=False, prioritizeActiveSite=False,
             priorityTarget=None, getElementMethod='getElementAtOrBefore',
             memo=None):
        '''
        Return the most recently added reference based on className.  Class
        name can be a string or the class name.

        This will recursively search the sitesDicts of objects in Site objects in 
        the siteDict.

        The `callerFirst` parameters is simply used to pass a reference of the
        first caller; this is necessary if we are looking within a Stream for a
        flat offset position.

        If `priorityTarget` is specified, this location will be searched first.
        The `prioritizeActiveSite` is pased to to any recursively called
        getContextByClass() calls.

        The `getElementMethod` is a string that selects which Stream method is
        used to get elements for searching with getElementsByClass() calls.

        ::

            >>> import music21
            >>> class Mock(music21.Music21Object):
            ...     pass
            ...
            >>> import time
            >>> aObj = Mock()
            >>> bObj = Mock()
            >>> aSites = music21.Sites()
            >>> aSites.add(aObj)
            >>> aSites.add(bObj)
            >>> # we get the most recently added object first
            >>> aSites.getObjByClass('Mock', sortByCreationTime=True) == bObj
            True
        
        ::

            >>> aSites.getObjByClass(Mock, sortByCreationTime=True) == bObj
            True

        OMIT_FROM_DOCS
        TODO: not sure if memo is properly working: need a test case
        '''
        #if DEBUG_CONTEXT: print 'Y: first call'
        # in general, this should not be the first caller, as this method
        # is called from a Music21Object, not directly on the Sites
        # instance. Nonetheless, if this is the first caller, it is the first
        # caller.
        if callerFirst is None:  # this is the first caller
            callerFirst = self  # set Sites as caller first
        if memo is None:
            memo = {}  # intialize
        post = None
        #count = 0

        # search any defined contexts first
        # need to sort: look at most-recently added objs are first
        objs = self.get(
            locationsTrail=False,
            sortByCreationTime=sortByCreationTime,
            priorityTarget=priorityTarget,
            excludeNone=True,
            )
        #printMemo(memo, 'getObjByClass() called: looking at %s sites' % len(objs))
        classNameIsStr = common.isStr(className)
        for obj in objs:
            #environLocal.printDebug(['memo', memo])
            if classNameIsStr:
                if className in obj.classes:
                    post = obj
                    break
            elif isinstance(obj, className):
                    post = obj
                    break
        if post is not None:
            return post

        # all objs here are containers, as they are all locations
        # if we could be sure that these objs do not have their own locations
        # and do not have the target class, we can skip
        for obj in objs:
            #if DEBUG_CONTEXT: print '\tY: getObjByClass: iterating objs:', id(obj), obj
            if (classNameIsStr and obj.isFlat):
                #if DEBUG_CONTEXT: print '\tY: skipping flat stream that does not contain object:', id(obj), obj
                #environLocal.printDebug(['\tY: skipping flat stream that does not contain object:'])
                if obj.sites.getSiteCount() == 0: # is top level; no more to search...
                    if not obj.hasElementOfClass(className, forceFlat=True):
                        continue # skip, not in this stream

            # if after trying to match name, look in the defined contexts'
            # defined contexts [sic!]
            #if post is None: # no match yet
            # access public method to recurse
            if id(obj) not in memo:
                # if the object is a Musci21Object
                #if hasattr(obj, 'getContextByClass'):
                # store this object as having been searched
                memo[id(obj)] = obj
                post = obj.getContextByClass(className,
                       serialReverseSearch=serialReverseSearch,
                       callerFirst=callerFirst,
                       sortByCreationTime=sortByCreationTime,
                       prioritizeActiveSite=prioritizeActiveSite,
                       getElementMethod=getElementMethod,
                       memo=memo)
                if post is not None:
                    break
#                 else: # this is not a music21 object
#                     pass
                    #environLocal.printDebug['cannot call getContextByClass on obj stored in DefinedContext:', obj]
#             else: # objec has already been searched
#                 pass
                #environLocal.printDebug['skipping searching of object already searched:', obj]
#             else: # post is not None
#                 break
        return post

    def getById(self, siteId):
        '''
        Return the object specified by an id.
        Used for testing and debugging.
        '''
        siteRef = self.siteDict[siteId]
        # need to check if these is weakref
        #if common.isWeakref(dict['obj']):
        return siteRef.site

    def getOffsetByObjectMatch(self, obj):
        '''
        For a given object, return the offset using a direct object match.  The
        stored id value is not used; instead, the id() of both the stored
        object reference and the supplied object is used.

        This should be replaced by getOffsetBySite(strictDeadCheck = True)...

        ::

            >>> import music21
            >>> class Mock(music21.Music21Object):
            ...     pass
            ...
            >>> aSite = Mock()
            >>> bSite = Mock()
            >>> aLocations = music21.Sites()
            >>> aLocations.add(aSite, 5)
            >>> aLocations.add(bSite, 3.2)
            >>> aLocations.getOffsetByObjectMatch(aSite)
<<<<<<< HEAD
            23

        ::

            >>> aLocations.getOffsetByObjectMatch(bSite)
            121.5
=======
            5.0
            >>> aLocations.getOffsetByObjectMatch(bSite)
            3.2...
            >>> aLocations.getOffsetByObjectMatch(bSite, returnType='rational')
            Fraction(16, 5)
>>>>>>> 112abfc5

        '''
        for idKey in self.siteDict:
            siteRef = self.siteDict[idKey]
            if siteRef.isDead: # always skip
                continue
            # must unwrap references before comparison
            #if common.isWeakref(dict['obj']):
            compareObj = siteRef.site
            if compareObj is None: # mark isDead for later removal
                siteRef.isDead = True
                continue
            if id(compareObj) == id(obj):
                #environLocal.printDebug(['found object as site', obj, id(obj), 'idKey', idKey])
                return self.getOffsetBySiteId(idKey) #dict['offset']
        raise SitesException('an entry for this object (%s) is not stored in Sites' % obj)

    def getOffsetBySite(self, siteObj):
        '''
        For a given site return this Sites's offset in it. The None site is
        permitted. The id() of the site is used to find the offset.

        ::

            >>> import music21
            >>> class Mock(music21.Music21Object):
            ...     pass
            ...
            >>> aSite = Mock()
            >>> bSite = Mock()
            >>> aLocations = music21.Sites()
            >>> aLocations.add(aSite, 23)
            >>> aLocations.add(bSite, 121.5)
            >>> aLocations.getOffsetBySite(aSite)
            23

            >>> aLocations.getOffsetBySite(bSite)
            121.5


        The object might not actually be in the _elements for the site object, because
        it may be a deep copy, etc. but the number is still returned.
        '''
        # NOTE: this is a performance critical operation
        siteId = None
        if siteObj is not None:
            siteId = id(siteObj)
        try:
            # will raise a key error if not found
            return self.getOffsetBySiteId(siteId)
            #post = self.siteDict[siteId]['offset']
        except SitesException: # the site id is not valid
            #environLocal.printDebug(['getOffsetBySite: trying to get an offset by a site failed; self:', self, 'site:', site, 'defined contexts:', self.siteDict])
            raise # re-raise Exception

    def getOffsetBySiteId(self, idKey, strictDeadCheck=False):
        '''
        Main method for getting an offset from a location key.

        ::

            >>> import music21
            >>> class Mock(music21.Music21Object):
            ...     pass
            ...
            >>> aSite = Mock()
            >>> bSite = Mock()
            >>> cSite = Mock()
            >>> dSite = Mock()
            >>> eSite = Mock()
            >>> sitesObj = music21.Sites()
            >>> sitesObj.add(aSite, 0)
            >>> sitesObj.add(cSite) # a context
            >>> sitesObj.add(bSite, 234) # can add at same offset or a different one
            >>> sitesObj.add(dSite) # a context
            >>> sitesObj.getOffsetBySiteId(id(bSite))
            234

        If strictDeadCheck is False (default) we can still retrieve the context
        from a dead weakref.  This is necessary to get the offset from an
        iterated Stream often.  Eventually, this should become True -- but too
        many errors for now.

        ::

            >>> idBSite = id(bSite)
            >>> del(bSite)
            >>> sitesObj.siteDict[idBSite].siteWeakref
            <weakref at 0x...; dead>

            >>> sitesObj.siteDict[idBSite].siteWeakref is None
            False

            >>> sitesObj.siteDict[idBSite].site is None
            True

        ::
        
            >>> sitesObj.getOffsetBySiteId(idBSite, strictDeadCheck = False) # default
            234

        With this, you'll get an exception:

        ::

            >>> sitesObj.getOffsetBySiteId(idBSite, strictDeadCheck = True)
            Traceback (most recent call last):
            SitesException: Could not find the object with id ... in the Site marked with idKey ... (was there, now site is dead).
            object <music21.sites.Sites object at 0x...>, sitesDict: {...}
            containedById = ...

        '''
        # NOTE: this is a core method called very frequently
#        if idKey == self._lastID:
#            return self._lastOffset
        try:
            value = self.siteDict[idKey].offset
            if WEAKREF_ACTIVE and strictDeadCheck is True and self.siteDict[idKey].siteWeakref is not None:
                obj = self.siteDict[idKey].site
                if obj is None:
                    #if self.siteDict[idKey]['isDead'] is True: # not good enough
                    errorMsg = "Could not find the object with id %s in the Site marked with idKey %s (was there, now site is dead). " % (id(self), idKey)
                    errorMsg += "\n   object %r, sitesDict: %r" % (self, self.siteDict)
                    errorMsg += "\n   containedById = %r" % (self.containedById)
                    raise SitesException(errorMsg)

        except KeyError:
            errorMsg = "Could not find the object with id %s in the Site marked with idKey %s. " % (id(self), idKey)
            errorMsg += "\n   object %r, sitesDict: %r" % (self, self.siteDict)
            errorMsg += "\n   containedById = %d" % (self.containedById)
            raise SitesException(errorMsg)
        # stored string are assummed to be attributes of the stored object
        if isinstance(value, str):
            if value not in ['highestTime', 'lowestOffset', 'highestOffset']:
                raise SitesException('attempted to set a bound offset with a string attribute that is not supported: %s' % value)
            obj = self.siteDict[idKey].site
            # offset value is an attribute string
            # cannot cache these values as may change outside of siteDict
            return getattr(obj, value)
        # if value is not a string, it is a numerical offset
        self._lastID = idKey
        self._lastOffset = value
        return value

    def getOffsets(self):
        '''
        Return a list of all offsets.

        ::

            >>> import music21
            >>> class Mock(music21.Music21Object):
            ...     pass
            ...
            >>> aSite = Mock()
            >>> bSite = Mock()
            >>> cSite = Mock()
            >>> dSite = Mock()
            >>> sitesObj = music21.Sites()
            >>> sitesObj.add(aSite, 0)
            >>> sitesObj.add(cSite) # a context -- no offset
            >>> sitesObj.add(bSite, 2.33333333333) # can add at same offset or another
            >>> sitesObj.add(dSite) # a context -- no offset
            >>> sitesObj.getOffsets()
<<<<<<< HEAD
            [0, 234]

=======
            [0.0, 2.3333...]
            
            Can call returnType = 'rational' instead:
            
            >>> sitesObj.getOffsets(returnType='rational')
            [0.0, Fraction(7, 3)]
>>>>>>> 112abfc5
        '''
        # here, already having location keys may be an advantage
        return [self.getOffsetBySiteId(x) for x in self._locationKeys]

    def getSiteByOffset(self, offset):
        '''
        For a given offset return the site that fits it

        More than one Site may have the same offset; this at one point returned
        the last site added by sorting time, but now we use a dict, so there's
        no guarantee that the one you want will be there -- need orderedDicts!

        ::

            >>> import music21
            >>> class Mock(music21.Music21Object):
            ...     pass
            ...
            >>> aSite = Mock()
            >>> bSite = Mock()
            >>> cSite = Mock()
<<<<<<< HEAD
            >>> sitesObj = music21.Sites()
            >>> sitesObj.add(aSite, 23)
            >>> sitesObj.add(bSite, 23121.5)
            >>> aSite is sitesObj.getSiteByOffset(23)
            True
=======
            >>> sitesObj = sites.Sites()
            >>> sitesObj.add(aSite, 2)
            >>> sitesObj.add(bSite, 10.0/3)
            >>> aSite is sitesObj.getSiteByOffset(2)
            True
            >>> bSite is sitesObj.getSiteByOffset(fractions.Fraction(10, 3))
            True
            >>> bSite is sitesObj.getSiteByOffset(3.33333333333)
            True
>>>>>>> 112abfc5

        '''
        match = None
        offset = common.optionalNumToFraction(offset)
        for siteId in self.siteDict:
            # might need to use almost equals here
<<<<<<< HEAD
            if self.siteDict[siteId].offset == offset:
=======
            matched = False
            if self.siteDict[siteId].offsetRational == offset:
                matched = True
            if matched is True:
>>>>>>> 112abfc5
                if self.siteDict[siteId].isDead:
                    return None
                match = self.siteDict[siteId].site
                break
        return match

    def getSiteCount(self):
        '''
        Return the number of non-dead sites, excluding the None site.  This does not
        unwrap weakrefs for performance.
        '''
        count = 0
        for idKey in self._locationKeys:
            siteRef = self.siteDict[idKey]
            if siteRef.isDead is True:
                continue
            if siteRef.siteWeakref is None:
                continue
            count += 1
        return count

    def getSiteIds(self):
        '''
        Return a list of all site Ids.

        ::

            >>> import music21
            >>> class Mock(music21.Music21Object):
            ...     pass
            ...
            >>> aSite = Mock()
            >>> bSite = Mock()
            >>> dc = music21.Sites()
            >>> dc.add(aSite, 0)
            >>> dc.add(bSite) # a context
            >>> dc.getSiteIds() == [id(aSite)]
            True

        '''
        # may want to convert to tuple to avoid user editing?
        return self._locationKeys

    def getSites(self, idExclude=None, excludeNone=False):
        '''
        Get all Site objects in .siteDict that are locations. 
        Note that this unwraps all sites from weakrefs and is thus an expensive operation.

        ::
        
            >>> import music21
            >>> class Mock(music21.Music21Object):
            ...     pass
            ...
            >>> aObj = Mock()
            >>> bObj = Mock()
            >>> aSites = music21.Sites()
            >>> aSites.add(aObj, 234)
            >>> aSites.add(bObj, 3000)
            >>> len(aSites._locationKeys) == 2
            True

        ::

            >>> len(aSites.getSites()) == 2
            True

        '''
#         if idExclude is None:
#             idExclude = [] # else, assume a list
        # use pre-collected keys
        post = []
        for idKey in self._locationKeys:
            if idExclude is not None:
                if idKey in idExclude:
                    continue
            try:
                objRef = self.siteDict[idKey].site
            except KeyError:
                raise SitesException('no such site: %s' % idKey)
            # skip dead references
            if self.siteDict[idKey].isDead:
                continue
            if idKey is None:
                if not excludeNone:
                    post.append(None) # keep None as site
            elif not WEAKREF_ACTIVE: # leave None alone
                post.append(objRef)
            else:
                obj = common.unwrapWeakref(objRef)
                if obj is None:
                    self.siteDict[idKey].isDead = True
                    continue
                post.append(obj)
        return post

    def getSitesByClass(self, className):
        '''
        Return a list of unwrapped site from siteDict.site [SiteRef.site] (generally a Stream) 
        that matches the provided class.

        Input can be either a Class object or a string

            >>> import music21
            >>> from music21 import stream
            >>> class Mock(music21.Music21Object):
            ...     pass
            ...
            >>> aObj = Mock()
            >>> bObj = Mock()
            >>> cObj = stream.Stream()
            >>> aSites = music21.Sites()
            >>> aSites.add(aObj, 234)
            >>> aSites.add(bObj, 3000)
            >>> aSites.add(cObj, 200)
            >>> aSites.getSitesByClass(Mock) == [aObj, bObj]
            True

        ::

            >>> aSites.getSitesByClass('Stream') == [cObj]
            True

        '''
        found = []
        if not isinstance(className, str):
            className = common.classToClassStr(className)

        for idKey in self._locationKeys:
            siteRef = self.siteDict[idKey]
            if siteRef.isDead:
                continue
            classStr = siteRef.classString
            if classStr == className:
                objRef = siteRef.site
                if not WEAKREF_ACTIVE: # leave None alone
                    obj = objRef
                else:
                    obj = common.unwrapWeakref(objRef)
                found.append(obj)
        return found

    def hasSiteId(self, siteId):
        '''
        Return True or False if this Sites object already has this site id
        defined as a location

        ::

            >>> import music21
            >>> class Mock(music21.Music21Object):
            ...     pass
            ...
            >>> aSite = Mock()
            >>> bSite = Mock()
            >>> dc = music21.Sites()
            >>> dc.add(aSite, 0)
            >>> dc.add(bSite) # a context
            >>> dc.hasSiteId(id(aSite))
            True

        ::

            >>> dc.hasSiteId(id(bSite))
            False

        '''
        if siteId in self._locationKeys:
            return True
        return False

    def hasSpannerSite(self):
        '''
        Return True if this object is found in any Spanner. This is determined
        by looking for a SpannerStorage Stream class as a Site.
        '''
        for idKey in self._locationKeys:
            if self.siteDict[idKey].isDead:
                continue
            if self.siteDict[idKey].classString == 'SpannerStorage':
                return True
        return False

    def hasVariantSite(self):
        '''
        Return True if this object is found in any Variant. This is determined
        by looking for a VariantStorage Stream class as a Site.
        '''
        for idKey in self._locationKeys:
            if self.siteDict[idKey].isDead:
                continue
            if self.siteDict[idKey].classString == 'VariantStorage':
                return True
        return False

    def isSite(self, obj):
        '''
        Given an object, determine if it is an object in a Site stored in this 
        Sites's siteDict. This
        will return False if the object is simply a context and not a location.

        ::

            >>> import music21
            >>> class Mock(music21.Music21Object):
            ...     pass
            ...
            >>> aSite = Mock()
            >>> bSite = Mock()
            >>> aLocations = music21.Sites()
            >>> aLocations.add(aSite, 0)
            >>> aLocations.add(bSite) # a context
            >>> aLocations.isSite(aSite)
            True

        ::

            >>> aLocations.isSite(bSite)
            False

        '''
        if id(obj) in self._locationKeys:
            return True
        return False

    def purgeLocations(self, rescanIsDead=False):
        '''
        Clean all locations that refer to objects that no longer exist.

        The `removeOrphanedSites` option removes sites that may have been the
        result of deepcopy: the element has the site, but the site does not
        have the element. This results b/c Sites are shallow-copied, and then
        elements are re-added.

        ::

            >>> import music21
            >>> class Mock(music21.Music21Object):
            ...     pass
            ...
            >>> aSite = Mock()
            >>> bSite = Mock()
            >>> cSite = Mock()
            >>> dSite = Mock()
            >>> aLocations = music21.Sites()
            >>> aLocations.add(aSite, 0)
            >>> aLocations.add(cSite) # a context
            >>> del aSite
            >>> len(aLocations)
            2

        ::

            >>> aLocations.purgeLocations(rescanIsDead=True)
            >>> len(aLocations)
            1

        '''
        # first, check if any sites are dead, and cache the results
        if rescanIsDead:
            for idKey in self._locationKeys:
                if idKey is None:
                    continue
                siteRef = self.siteDict[idKey]
                if siteRef.isDead:
                    continue  # already marked
                if WEAKREF_ACTIVE:
                    obj = common.unwrapWeakref(
                        siteRef.site)
                else:
                    obj = siteRef.site
                if obj is None: # if None, it no longer exists
                    siteRef.isDead = True
        # use previously set isDead entry, so as not to
        # unwrap all references
        remove = []
        for idKey in self._locationKeys:
            if idKey is None:
                continue
            siteRef = self.siteDict[idKey]
            if siteRef.isDead:
                remove.append(idKey)
                
        for idKey in remove:
            # this call changes the ._locationKeys list, and thus must be
            # out side _locationKeys loop
            self.removeById(idKey)

    def remove(self, site):
        '''
        Remove the object (a context or location site) specified from Sites.
        Object provided can be a location site (i.e., a Stream) or a pure
        context (like a Temperament).

        N.B. -- like all .sites operations, this is an advanced tool not for
        standard music21 usage.  Instead of:

            elObj.remove(streamObj)

        use this command, which will take care of `.sites.remove` as well as
        removing `elObj` from `streamObj.elements`:

            streamObj.remove(elObj)

        ::

            >>> class Mock(base.Music21Object):
            ...     pass
            ...
            >>> aSite = Mock()
            >>> bSite = Mock()
            >>> cSite = Mock()
            >>> aSites = sites.Sites()
            >>> aSites.add(aSite, 23)
            >>> len(aSites)
            1

        ::

            >>> aSites.add(bSite, 233)
            >>> len(aSites)
            2

        ::

            >>> aSites.add(cSite, 232223)
            >>> len(aSites)
            3

        ::

            >>> aSites.remove(aSite)
            >>> len(aSites)
            2

        OMIT_FROM_DOCS

        ::

            >>> len(aSites._locationKeys)
            2

        '''
        # must clear
        self._lastID = -1  # cannot be None
        self._lastOffset = None

        siteId = None
        if site is not None:
            siteId = id(site)
        try:
            del self.siteDict[siteId]
            #environLocal.printDebug(['removed site w/o exception:', siteId, 'self.siteDict.keys()', self.siteDict.keys()])
        except:
            raise SitesException('an entry for this object (%s) is not stored in this Sites object' % site)
        # also delete from location keys
        if siteId in self._locationKeys:
            self._locationKeys.pop(self._locationKeys.index(siteId))

    def removeById(self, idKey):
        '''
        Remove a site entry by id key,
        which is id() of the object.
        '''
        # must clear if removing
        if idKey == self._lastID:
            self._lastID = -1  # cannot be None
            self._lastOffset = None
        if idKey is None:
            raise SitesException('trying to remove None idKey is not allowed')

        #environLocal.printDebug(['removeById', idKey, 'self.siteDict.keys()', self.siteDict.keys()])
        try:
            del self.siteDict[idKey]
        except KeyError:
            pass # could already be gone...
        if idKey in self._locationKeys:
            self._locationKeys.pop(self._locationKeys.index(idKey))

    def setAttrByName(self, attrName, value):
        '''
        Given an attribute name, search all objects and find the first that
        matches this attribute name; then return a reference to this attribute.

        ::

            >>> import music21
            >>> class Mock(music21.Music21Object):
            ...     attr1 = 234
            ...
            >>> aObj = Mock()
            >>> bObj = Mock()
            >>> bObj.attr1 = 98
            >>> aSites = music21.Sites()
            >>> aSites.add(aObj)
            >>> aSites.add(bObj)
            >>> aSites.setAttrByName('attr1', 'test')
            >>> aSites.getAttrByName('attr1') == 'test'
            True

        '''
        #post = None
        for obj in self.get():
            if obj is None:
                continue  # in case the reference is dead
            try:
                junk = getattr(obj, attrName)  # if attr already exists
                setattr(obj, attrName, value)  # if attr already exists
            except AttributeError:
                pass

    def setOffsetBySite(self, site, value):
        '''Changes the offset of the site specified.  Note that this can also
        be done with add, but the difference is that if the site is not in
        Sites, it will raise an exception.

        ::

            >>> import music21
            >>> class Mock(music21.Music21Object):
            ...     pass
            ...
            >>> aSite = Mock()
            >>> bSite = Mock()
            >>> cSite = Mock()
            >>> aLocations = music21.Sites()
            >>> aLocations.add(aSite, 23)
            >>> aLocations.add(bSite, 121.5)
            >>> aLocations.setOffsetBySite(aSite, 20)
            >>> aLocations.getOffsetBySite(aSite)
            20

        ::

            >>> aLocations.setOffsetBySite(cSite, 30)
            Traceback (most recent call last):
            SitesException: an entry for this object (<...Mock object at 0x...>) is not stored in Sites

        '''
        siteId = None
        if site is not None:
            siteId = id(site)
        # will raise an index error if the siteId does not exist
        try:
            self.siteDict[siteId].offset = value
            self._lastID = siteId
            self._lastOffset = value
        except KeyError:
            raise SitesException('an entry for this object (%s) is not stored in Sites' % site)

    def setOffsetBySiteId(self, siteId, value):
        '''
        Set an offset by siteId. This assumes that the site is valid, is best
        used for advanced, performance critical usage only.

        The `siteId` parameter can be None.
        '''
        try:
            self.siteDict[siteId].offset = value
            self._lastID = siteId
            self._lastOffset = value
        except KeyError:
            raise SitesException('an entry for this object (%s) is not stored in Sites' % siteId)


class Test(unittest.TestCase):
    def testSites(self):
        from music21 import note, stream, corpus, clef

        m = stream.Measure()
        m.number = 34
        n = note.Note()
        m.append(n)

        n2 = note.Note()
        n2.sites.add(m)
        
        c = clef.Clef()
        c.sites.add(n)
        
        self.assertEqual(n2.getContextAttr('number'), 34)
        c.setContextAttr('lyric',
                               n2.getContextAttr('number'))
        # converted to a string now
        self.assertEqual(n.lyric, '34')


        violin1 = corpus.parse(
            "beethoven/opus18no1",
            3,
            fileExtensions='xml',
            ).getElementById("Violin I")
        lastNote = violin1.flat.notes[-1]
        lastNoteClef = lastNote.getContextByClass(clef.Clef)
        self.assertEqual(isinstance(lastNoteClef, clef.TrebleClef), True)


#-----------------------------------------------------------------------------
_DOC_ORDER = [SiteRef, Sites]


#------------------------------------------------------------------------------
if __name__ == "__main__":
    import music21
    music21.mainTest(Test)<|MERGE_RESOLUTION|>--- conflicted
+++ resolved
@@ -12,15 +12,15 @@
 '''
 sites.py -- Objects for keeping track of relationships among Music21Objects
 '''
-<<<<<<< HEAD
-
-=======
->>>>>>> 112abfc5
 import unittest
 
 from music21 import common
 from music21 import defaults
 from music21 import exceptions21
+from music21.ext import six
+
+if six.PY3:
+    basestring = str # @ReservedAssignment
 
 # define whether weakrefs are used for storage of object locations
 WEAKREF_ACTIVE = True
@@ -77,7 +77,7 @@
         'siteIndex',
         'isDead',
         'siteWeakref',
-        'offset',
+        '_offset',
         )
     ### INITIALIZER ###
 
@@ -93,8 +93,6 @@
 
     site = property(_getAndUnwrapSite, _setAndWrapSite)
 
-<<<<<<< HEAD
-=======
 
     def _getOffsetAsFloat(self):
         if isinstance(self._offset, basestring):
@@ -128,7 +126,6 @@
     offsetFloat = property(_getOffsetAsFloat, _setOffset, doc='''synonym for offset''')
 
 
->>>>>>> 112abfc5
 _singletonCounter = common.SingletonCounter()
 
 class Sites(common.SlottedObject):
@@ -720,7 +717,7 @@
         #if common.isWeakref(dict['obj']):
         return siteRef.site
 
-    def getOffsetByObjectMatch(self, obj):
+    def getOffsetByObjectMatch(self, obj, returnType='float'):
         '''
         For a given object, return the offset using a direct object match.  The
         stored id value is not used; instead, the id() of both the stored
@@ -740,20 +737,11 @@
             >>> aLocations.add(aSite, 5)
             >>> aLocations.add(bSite, 3.2)
             >>> aLocations.getOffsetByObjectMatch(aSite)
-<<<<<<< HEAD
-            23
-
-        ::
-
-            >>> aLocations.getOffsetByObjectMatch(bSite)
-            121.5
-=======
             5.0
             >>> aLocations.getOffsetByObjectMatch(bSite)
             3.2...
             >>> aLocations.getOffsetByObjectMatch(bSite, returnType='rational')
             Fraction(16, 5)
->>>>>>> 112abfc5
 
         '''
         for idKey in self.siteDict:
@@ -768,10 +756,10 @@
                 continue
             if id(compareObj) == id(obj):
                 #environLocal.printDebug(['found object as site', obj, id(obj), 'idKey', idKey])
-                return self.getOffsetBySiteId(idKey) #dict['offset']
+                return self.getOffsetBySiteId(idKey, returnType=returnType) #dict['offset']
         raise SitesException('an entry for this object (%s) is not stored in Sites' % obj)
 
-    def getOffsetBySite(self, siteObj):
+    def getOffsetBySite(self, siteObj, returnType='float'):
         '''
         For a given site return this Sites's offset in it. The None site is
         permitted. The id() of the site is used to find the offset.
@@ -788,7 +776,7 @@
             >>> aLocations.add(aSite, 23)
             >>> aLocations.add(bSite, 121.5)
             >>> aLocations.getOffsetBySite(aSite)
-            23
+            23.0
 
             >>> aLocations.getOffsetBySite(bSite)
             121.5
@@ -803,13 +791,13 @@
             siteId = id(siteObj)
         try:
             # will raise a key error if not found
-            return self.getOffsetBySiteId(siteId)
+            return self.getOffsetBySiteId(siteId, returnType=returnType)
             #post = self.siteDict[siteId]['offset']
         except SitesException: # the site id is not valid
             #environLocal.printDebug(['getOffsetBySite: trying to get an offset by a site failed; self:', self, 'site:', site, 'defined contexts:', self.siteDict])
             raise # re-raise Exception
 
-    def getOffsetBySiteId(self, idKey, strictDeadCheck=False):
+    def getOffsetBySiteId(self, idKey, strictDeadCheck=False, returnType='float'):
         '''
         Main method for getting an offset from a location key.
 
@@ -830,7 +818,7 @@
             >>> sitesObj.add(bSite, 234) # can add at same offset or a different one
             >>> sitesObj.add(dSite) # a context
             >>> sitesObj.getOffsetBySiteId(id(bSite))
-            234
+            234.0
 
         If strictDeadCheck is False (default) we can still retrieve the context
         from a dead weakref.  This is necessary to get the offset from an
@@ -853,7 +841,7 @@
         ::
         
             >>> sitesObj.getOffsetBySiteId(idBSite, strictDeadCheck = False) # default
-            234
+            234.0
 
         With this, you'll get an exception:
 
@@ -870,7 +858,11 @@
 #        if idKey == self._lastID:
 #            return self._lastOffset
         try:
-            value = self.siteDict[idKey].offset
+            if returnType == 'float':
+                value = self.siteDict[idKey].offset
+            else:
+                value = self.siteDict[idKey].offsetRational
+            
             if WEAKREF_ACTIVE and strictDeadCheck is True and self.siteDict[idKey].siteWeakref is not None:
                 obj = self.siteDict[idKey].site
                 if obj is None:
@@ -898,7 +890,7 @@
         self._lastOffset = value
         return value
 
-    def getOffsets(self):
+    def getOffsets(self, returnType='float'):
         '''
         Return a list of all offsets.
 
@@ -918,20 +910,15 @@
             >>> sitesObj.add(bSite, 2.33333333333) # can add at same offset or another
             >>> sitesObj.add(dSite) # a context -- no offset
             >>> sitesObj.getOffsets()
-<<<<<<< HEAD
-            [0, 234]
-
-=======
             [0.0, 2.3333...]
             
             Can call returnType = 'rational' instead:
             
             >>> sitesObj.getOffsets(returnType='rational')
             [0.0, Fraction(7, 3)]
->>>>>>> 112abfc5
         '''
         # here, already having location keys may be an advantage
-        return [self.getOffsetBySiteId(x) for x in self._locationKeys]
+        return [self.getOffsetBySiteId(x, returnType=returnType) for x in self._locationKeys]
 
     def getSiteByOffset(self, offset):
         '''
@@ -943,20 +930,13 @@
 
         ::
 
-            >>> import music21
-            >>> class Mock(music21.Music21Object):
+            >>> import fractions
+            >>> class Mock(base.Music21Object):
             ...     pass
             ...
             >>> aSite = Mock()
             >>> bSite = Mock()
             >>> cSite = Mock()
-<<<<<<< HEAD
-            >>> sitesObj = music21.Sites()
-            >>> sitesObj.add(aSite, 23)
-            >>> sitesObj.add(bSite, 23121.5)
-            >>> aSite is sitesObj.getSiteByOffset(23)
-            True
-=======
             >>> sitesObj = sites.Sites()
             >>> sitesObj.add(aSite, 2)
             >>> sitesObj.add(bSite, 10.0/3)
@@ -966,21 +946,16 @@
             True
             >>> bSite is sitesObj.getSiteByOffset(3.33333333333)
             True
->>>>>>> 112abfc5
 
         '''
         match = None
         offset = common.optionalNumToFraction(offset)
         for siteId in self.siteDict:
             # might need to use almost equals here
-<<<<<<< HEAD
-            if self.siteDict[siteId].offset == offset:
-=======
             matched = False
             if self.siteDict[siteId].offsetRational == offset:
                 matched = True
             if matched is True:
->>>>>>> 112abfc5
                 if self.siteDict[siteId].isDead:
                     return None
                 match = self.siteDict[siteId].site
@@ -1411,7 +1386,7 @@
             >>> aLocations.add(bSite, 121.5)
             >>> aLocations.setOffsetBySite(aSite, 20)
             >>> aLocations.getOffsetBySite(aSite)
-            20
+            20.0
 
         ::
 
