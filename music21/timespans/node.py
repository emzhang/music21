# -*- coding: utf-8 -*-
#------------------------------------------------------------------------------
# Name:         timespans/node.py
# Purpose:      Internal data structures for timespan collections
#
# Authors:      Josiah Wolf Oberholtzer
#               Michael Scott Cuthbert
#
# Copyright:    Copyright © 2013-14 Michael Scott Cuthbert and the music21
#               Project
# License:      LGPL or BSD, see license.txt
#------------------------------------------------------------------------------
'''
Internal data structures for timespan collections.

This is an implementation detail of the TimespanTree class.
'''

import unittest
<<<<<<< HEAD
from music21 import common
from music21 import environment
environLocal = environment.Environment("timespans.node")

#------------------------------------------------------------------------------
class AVLNode(common.SlottedObject):
    r'''
    An AVL Tree Node, not specialized in any way, just contains offsets.

    This class is only used by TimespanTree, and should not be
    instantiated by hand. It stores a list of ElementTimespans, as well as
    various data which describes the internal structure of the tree.

    >>> offset = 1.0
    >>> node = timespans.node.AVLNode(offset)
    >>> node
    <Node: Start:1.0 Height:0 L:None R:None>
    >>> n2 = timespans.node.AVLNode(2.0)
    >>> node.rightChild = n2
    >>> node
    <Node: Start:1.0 Height:1 L:None R:0>
    
    Note that nodes cannot rebalance themselves, that's what a Tree is for.
    

    Please consult the Wikipedia entry on AVL trees
    (https://en.wikipedia.org/wiki/AVL_tree) for a very detailed
    description of how this datastructure works.    
    '''

    ### CLASS VARIABLES ###

    __slots__ = (
        '__weakref__',
        'balance',
        'height',
        'offset',
        'payload',

        '_leftChild',
        '_rightChild',
        )

    _DOC_ATTR = {
    'balance': '''
        Returns the current state of the difference in heights of the two subtrees rooted on this node.

        This attribute is used to help balance the AVL tree.

        >>> score = timespans.makeExampleScore()
        >>> tree = timespans.streamToTimespanTree(score, flatten=True, classList=(note.Note, chord.Chord))
        >>> print(tree.debug())
        <Node: Start:3.0 Indices:(0:5:6:12) Length:{1}>
            L: <Node: Start:1.0 Indices:(0:2:3:5) Length:{1}>
                L: <Node: Start:0.0 Indices:(0:0:2:2) Length:{2}>
                R: <Node: Start:2.0 Indices:(3:3:5:5) Length:{2}>
            R: <Node: Start:5.0 Indices:(6:8:9:12) Length:{1}>
                L: <Node: Start:4.0 Indices:(6:6:8:8) Length:{2}>
                R: <Node: Start:6.0 Indices:(9:9:11:12) Length:{2}>
                    R: <Node: Start:7.0 Indices:(11:11:12:12) Length:{1}>


        This tree has one more depth on the right than on the left

        >>> tree.rootNode.balance
        1


        The leftChild of the rootNote is perfectly balanced, while the rightChild is off by
        one (acceptable).

        >>> tree.rootNode.leftChild.balance
        0
        >>> tree.rootNode.rightChild.balance
        1


        The rightChild's children are also (acceptably) unbalanced:

        >>> tree.rootNode.rightChild.leftChild.balance
        0
        >>> tree.rootNode.rightChild.rightChild.balance
        1
        ''',
        
        
    'height': r'''
        The height of the subtree rooted on this node.

        This property is used to help balance the AVL tree.

        >>> score = timespans.makeExampleScore()
        >>> tree = timespans.streamToTimespanTree(score, flatten=True, classList=(note.Note, chord.Chord))
        >>> print(tree.debug())
        <Node: Start:3.0 Indices:(0:5:6:12) Length:{1}>
            L: <Node: Start:1.0 Indices:(0:2:3:5) Length:{1}>
                L: <Node: Start:0.0 Indices:(0:0:2:2) Length:{2}>
                R: <Node: Start:2.0 Indices:(3:3:5:5) Length:{2}>
            R: <Node: Start:5.0 Indices:(6:8:9:12) Length:{1}>
                L: <Node: Start:4.0 Indices:(6:6:8:8) Length:{2}>
                R: <Node: Start:6.0 Indices:(9:9:11:12) Length:{2}>
                    R: <Node: Start:7.0 Indices:(11:11:12:12) Length:{1}>

        >>> tree.rootNode.height
        3

        >>> tree.rootNode.rightChild.height
        2

        >>> tree.rootNode.rightChild.rightChild.height
        1

        >>> tree.rootNode.rightChild.rightChild.rightChild.height
        0
        ''',
        
    'offset': r'''
        The offset of this node.

        >>> score = timespans.makeExampleScore()
        >>> tree = timespans.streamToTimespanTree(score, flatten=True, classList=(note.Note, chord.Chord))
        >>> print(tree.rootNode.debug())
        <Node: Start:3.0 Indices:(0:5:6:12) Length:{1}>
            L: <Node: Start:1.0 Indices:(0:2:3:5) Length:{1}>
                L: <Node: Start:0.0 Indices:(0:0:2:2) Length:{2}>
                R: <Node: Start:2.0 Indices:(3:3:5:5) Length:{2}>
            R: <Node: Start:5.0 Indices:(6:8:9:12) Length:{1}>
                L: <Node: Start:4.0 Indices:(6:6:8:8) Length:{2}>
                R: <Node: Start:6.0 Indices:(9:9:11:12) Length:{2}>
                    R: <Node: Start:7.0 Indices:(11:11:12:12) Length:{1}>

        >>> tree.rootNode.offset
        3.0

        >>> tree.rootNode.leftChild.offset
        1.0

        >>> tree.rootNode.rightChild.offset
        5.0
        ''',
    }
    
    ### INITIALIZER ###

    def __init__(self, offset):
        self.balance = 0
        self.height = 0        
        self.offset = offset
        self.payload = None

        self._leftChild = None
        self._rightChild = None


    ### SPECIAL METHODS ###

    def __repr__(self):
        lcHeight = None
        if self.leftChild:
            lcHeight = self.leftChild.height
        rcHeight = None
        if self.rightChild:
            rcHeight = self.rightChild.height
            
        return '<Node: Start:{} Height:{} L:{} R:{}>'.format(
            self.offset,
            self.height,
            lcHeight,
            rcHeight
            )

    ### PRIVATE METHODS ###

    def debug(self):
        '''
        Get a debug of the Node:
        
        >>> score = timespans.makeExampleScore()
        >>> tree = timespans.streamToTimespanTree(score, flatten=True, classList=(note.Note, chord.Chord))
        >>> rn = tree.rootNode        
        >>> print(rn.debug())
        <Node: Start:3.0 Indices:(0:5:6:12) Length:{1}>
            L: <Node: Start:1.0 Indices:(0:2:3:5) Length:{1}>
                L: <Node: Start:0.0 Indices:(0:0:2:2) Length:{2}>
                R: <Node: Start:2.0 Indices:(3:3:5:5) Length:{2}>
            R: <Node: Start:5.0 Indices:(6:8:9:12) Length:{1}>
                L: <Node: Start:4.0 Indices:(6:6:8:8) Length:{2}>
                R: <Node: Start:6.0 Indices:(9:9:11:12) Length:{2}>
                    R: <Node: Start:7.0 Indices:(11:11:12:12) Length:{1}>
        '''
        return '\n'.join(self.getDebugPieces())

    def getDebugPieces(self):
        r'''
        Return a list of the debugging information of the tree (used for debug):
        
        >>> score = timespans.makeExampleScore()
        >>> tree = timespans.streamToTimespanTree(score, flatten=True, classList=(note.Note, chord.Chord))
        >>> rn = tree.rootNode
        >>> rn.getDebugPieces()
        ['<Node: Start:3.0 Indices:(0:5:6:12) Length:{1}>', 
        '\tL: <Node: Start:1.0 Indices:(0:2:3:5) Length:{1}>',
        '\t\tL: <Node: Start:0.0 Indices:(0:0:2:2) Length:{2}>', 
        '\t\tR: <Node: Start:2.0 Indices:(3:3:5:5) Length:{2}>', 
        '\tR: <Node: Start:5.0 Indices:(6:8:9:12) Length:{1}>', 
        '\t\tL: <Node: Start:4.0 Indices:(6:6:8:8) Length:{2}>', 
        '\t\tR: <Node: Start:6.0 Indices:(9:9:11:12) Length:{2}>', 
        '\t\t\tR: <Node: Start:7.0 Indices:(11:11:12:12) Length:{1}>']        
        '''        
        result = []
        result.append(repr(self))
        if self.leftChild:
            subresult = self.leftChild.getDebugPieces()
            result.append('\tL: {}'.format(subresult[0]))
            result.extend('\t' + x for x in subresult[1:])
        if self.rightChild:
            subresult = self.rightChild.getDebugPieces()
            result.append('\tR: {}'.format(subresult[0]))
            result.extend('\t' + x for x in subresult[1:])
        return result

    def update(self):
        '''
        Updates the height and balance attributes of the nodes.
        
        Called automatically when the .leftChild or .rightChild are changed.
        
        Returns None
        '''        
        leftHeight = -1
        rightHeight = -1
        if self.leftChild is not None:
            leftHeight = self.leftChild.height
        if self.rightChild is not None:
            rightHeight = self.rightChild.height
        self.height = max(leftHeight, rightHeight) + 1
        self.balance = rightHeight - leftHeight

    ### PUBLIC PROPERTIES ###

    @property
    def leftChild(self):
        r'''
        The left child of this node.

        Setting the left child triggers a node update.

        >>> score = timespans.makeExampleScore()
        >>> tree = timespans.streamToTimespanTree(score, flatten=True, classList=(note.Note, chord.Chord))
        >>> print(tree.rootNode.debug())
        <Node: Start:3.0 Indices:(0:5:6:12) Length:{1}>
            L: <Node: Start:1.0 Indices:(0:2:3:5) Length:{1}>
                L: <Node: Start:0.0 Indices:(0:0:2:2) Length:{2}>
                R: <Node: Start:2.0 Indices:(3:3:5:5) Length:{2}>
            R: <Node: Start:5.0 Indices:(6:8:9:12) Length:{1}>
                L: <Node: Start:4.0 Indices:(6:6:8:8) Length:{2}>
                R: <Node: Start:6.0 Indices:(9:9:11:12) Length:{2}>
                    R: <Node: Start:7.0 Indices:(11:11:12:12) Length:{1}>

        >>> print(tree.rootNode.leftChild.debug())
        <Node: Start:1.0 Indices:(0:2:3:5) Length:{1}>
            L: <Node: Start:0.0 Indices:(0:0:2:2) Length:{2}>
            R: <Node: Start:2.0 Indices:(3:3:5:5) Length:{2}>
        '''
        return self._leftChild

    @leftChild.setter
    def leftChild(self, node):
        self._leftChild = node
        self.update()

    @property
    def rightChild(self):
        r'''
        The right child of this node.

        Setting the right child triggers a node update.

        >>> score = timespans.makeExampleScore()
        >>> tree = timespans.streamToTimespanTree(score, flatten=True, classList=(note.Note, chord.Chord))
        >>> print(tree.rootNode.debug())
        <Node: Start:3.0 Indices:(0:5:6:12) Length:{1}>
            L: <Node: Start:1.0 Indices:(0:2:3:5) Length:{1}>
                L: <Node: Start:0.0 Indices:(0:0:2:2) Length:{2}>
                R: <Node: Start:2.0 Indices:(3:3:5:5) Length:{2}>
            R: <Node: Start:5.0 Indices:(6:8:9:12) Length:{1}>
                L: <Node: Start:4.0 Indices:(6:6:8:8) Length:{2}>
                R: <Node: Start:6.0 Indices:(9:9:11:12) Length:{2}>
                    R: <Node: Start:7.0 Indices:(11:11:12:12) Length:{1}>

        >>> print(tree.rootNode.rightChild.debug())
        <Node: Start:5.0 Indices:(6:8:9:12) Length:{1}>
            L: <Node: Start:4.0 Indices:(6:6:8:8) Length:{2}>
            R: <Node: Start:6.0 Indices:(9:9:11:12) Length:{2}>
                R: <Node: Start:7.0 Indices:(11:11:12:12) Length:{1}>

        >>> print(tree.rootNode.rightChild.rightChild.debug())
        <Node: Start:6.0 Indices:(9:9:11:12) Length:{2}>
            R: <Node: Start:7.0 Indices:(11:11:12:12) Length:{1}>

        >>> print(tree.rootNode.rightChild.rightChild.rightChild.debug())
        <Node: Start:7.0 Indices:(11:11:12:12) Length:{1}>
        '''
        return self._rightChild

    @rightChild.setter
    def rightChild(self, node):
        self._rightChild = node
        self.update()
=======
from music21.timespans import core
>>>>>>> cde9fbff
        
#------------------------------------------------------------------------------
class TimespanTreeNode(core.AVLNode):
    r'''
    A node in an TimespanTree.

    Here's an example of what it means and does:
    
    >>> score = timespans.makeExampleScore()
    >>> sfn = score.flat.notes
    >>> sfn.show('text', addEndTimes=True)
    {0.0 - 1.0} <music21.note.Note C>
    {0.0 - 2.0} <music21.note.Note C>
    {1.0 - 2.0} <music21.note.Note D>
    {2.0 - 3.0} <music21.note.Note E>
    {2.0 - 4.0} <music21.note.Note G>
    {3.0 - 4.0} <music21.note.Note F>
    {4.0 - 5.0} <music21.note.Note G>
    {4.0 - 6.0} <music21.note.Note E>
    {5.0 - 6.0} <music21.note.Note A>
    {6.0 - 7.0} <music21.note.Note B>
    {6.0 - 8.0} <music21.note.Note D>
    {7.0 - 8.0} <music21.note.Note C>
    
    >>> tree = timespans.streamToTimespanTree(score, flatten=True, 
    ...              classList=(note.Note, chord.Chord))
    >>> rn = tree.rootNode
    
    The RootNode here represents the starting position of the Note F at 3.0; It is the center
    of the elements in the flat Stream.  Its index is 5 (that is, it's the sixth note in the
    element list) and its offset is 3.0
    
    >>> rn
    <Node: Start:3.0 Indices:(0:5:6:12) Length:{1}>
    >>> sfn[5]
    <music21.note.Note F>
    >>> sfn[5].offset
    3.0

    Thus, the indices of 0:5:6:12 indicate that the left-side of the node handles indices
    from >= 0 to < 5; and the right-side of the node handles indices >= 6 and < 12, and this node
    handles indices >= 5 and < 6.
    
    The `Length: {1}` indicates that there is exactly one element at this location, that is,
    the F.
    
    The "payload" of the node, is just that note wrapped in a list wrapped in an ElementTimeSpan:
    
    >>> rn.payload
    [<ElementTimespan (3.0 to 4.0) <music21.note.Note F>>]
    >>> rn.payload[0].element
    <music21.note.Note F>
    >>> rn.payload[0].element is sfn[5]
    True
    
    
    We can look at the leftChild of the root node to get some more interesting cases:
    
    >>> left = rn.leftChild
    >>> left
    <Node: Start:1.0 Indices:(0:2:3:5) Length:{1}>
    >>> leftLeft = left.leftChild
    >>> leftLeft
    <Node: Start:0.0 Indices:(0:0:2:2) Length:{2}>
    
    In the leftNode of the leftNode of the rootNode there are two elements: both notes that
    begin on offset 0.0:
    
    >>> leftLeft.payload
    [<ElementTimespan (0.0 to 1.0) <music21.note.Note C>>, 
     <ElementTimespan (0.0 to 2.0) <music21.note.Note C>>]
    
    The Indices:(0:0:2:2) indicates that `leftLeft` has neither left nor right children
    >>> leftLeft.leftChild is None
    True
    >>> leftLeft.rightChild is None
    True
    
    What makes a TimespanNode more interesting than other AWL Nodes is that it is aware of
    the fact that it might have objects that end at different times:
    
    >>> leftLeft.endTimeLow
    1.0
    >>> leftLeft.endTimeHigh
    2.0   
    '''

    ### CLASS VARIABLES ###

    __slots__ = (
        'endTimeHigh',
        'endTimeLow',
        'nodeStartIndex',
        'nodeStopIndex',
        'subtreeStartIndex',
        'subtreeStopIndex',
        )

    _DOC_ATTR = {
    'payload': r'''
        The contents of the node at this point.  Usually ElementTimespans.

        >>> score = timespans.makeExampleScore()
        >>> tree = timespans.streamToTimespanTree(score, flatten=True, 
        ...                  classList=(note.Note, chord.Chord))
        >>> print(tree.rootNode.debug())
        <Node: Start:3.0 Indices:(0:5:6:12) Length:{1}>
            L: <Node: Start:1.0 Indices:(0:2:3:5) Length:{1}>
                L: <Node: Start:0.0 Indices:(0:0:2:2) Length:{2}>
                R: <Node: Start:2.0 Indices:(3:3:5:5) Length:{2}>
            R: <Node: Start:5.0 Indices:(6:8:9:12) Length:{1}>
                L: <Node: Start:4.0 Indices:(6:6:8:8) Length:{2}>
                R: <Node: Start:6.0 Indices:(9:9:11:12) Length:{2}>
                    R: <Node: Start:7.0 Indices:(11:11:12:12) Length:{1}>

        >>> tree.rootNode.payload
        [<ElementTimespan (3.0 to 4.0) <music21.note.Note F>>]

        >>> tree.rootNode.leftChild.payload
        [<ElementTimespan (1.0 to 2.0) <music21.note.Note D>>]

        >>> for x in tree.rootNode.leftChild.rightChild.payload:
        ...     x
        ...
        <ElementTimespan (2.0 to 3.0) <music21.note.Note E>>
        <ElementTimespan (2.0 to 4.0) <music21.note.Note G>>

        >>> tree.rootNode.rightChild.payload
        [<ElementTimespan (5.0 to 6.0) <music21.note.Note A>>]
        ''',
        
    'nodeStartIndex': r'''
        The timespan start index (i.e., the first x where s[x] is found in this Node's payload) 
        of only those timespans stored in the payload of this node.
        ''',
        
    'nodeStopIndex': r'''
        The timespan stop index (i.e., the last x where s[x] is found in this Node's payload) 
        of only those timespans stored in the payload of this node.
        ''',
    'endTimeHigh': r'''
        The highest stop offset of any timespan in any node of the subtree
        rooted on this node.
        ''',
        
    'endTimeLow': r'''
        The lowest stop offset of any timespan in any node of the subtree
        rooted on this node.
        ''',               
        
    'subTreeStartIndex': r'''
        The lowest timespan start index of any timespan in any node of the
        subtree rooted on this node.
        ''',
        
    'subtreeStopIndex': r'''
        The highest timespan stop index of any timespan in any node of the
        subtree rooted on this node.
        ''',
    }
    
    ### INITIALIZER ###

    def __init__(self, offset):
        super(TimespanTreeNode, self).__init__(offset)
        self.payload = []
        self.nodeStartIndex = -1
        self.nodeStopIndex = -1
        
        self.endTimeHigh = None
        self.endTimeLow = None
        
        self.subtreeStartIndex = -1
        self.subtreeStopIndex = -1


    ### SPECIAL METHODS ###

    def __repr__(self):
        return '<Node: Start:{} Indices:({}:{}:{}:{}) Length:{{{}}}>'.format(
            self.position,
            self.subtreeStartIndex,
            self.nodeStartIndex,
            self.nodeStopIndex,
            self.subtreeStopIndex,
            len(self.payload),
            )




#------------------------------------------------------------------------------


class Test(unittest.TestCase):

    def runTest(self):
        pass


#------------------------------------------------------------------------------


_DOC_ORDER = (TimespanTreeNode)


#------------------------------------------------------------------------------


if __name__ == "__main__":
    import music21
    music21.mainTest()<|MERGE_RESOLUTION|>--- conflicted
+++ resolved
@@ -17,319 +17,7 @@
 '''
 
 import unittest
-<<<<<<< HEAD
-from music21 import common
-from music21 import environment
-environLocal = environment.Environment("timespans.node")
-
-#------------------------------------------------------------------------------
-class AVLNode(common.SlottedObject):
-    r'''
-    An AVL Tree Node, not specialized in any way, just contains offsets.
-
-    This class is only used by TimespanTree, and should not be
-    instantiated by hand. It stores a list of ElementTimespans, as well as
-    various data which describes the internal structure of the tree.
-
-    >>> offset = 1.0
-    >>> node = timespans.node.AVLNode(offset)
-    >>> node
-    <Node: Start:1.0 Height:0 L:None R:None>
-    >>> n2 = timespans.node.AVLNode(2.0)
-    >>> node.rightChild = n2
-    >>> node
-    <Node: Start:1.0 Height:1 L:None R:0>
-    
-    Note that nodes cannot rebalance themselves, that's what a Tree is for.
-    
-
-    Please consult the Wikipedia entry on AVL trees
-    (https://en.wikipedia.org/wiki/AVL_tree) for a very detailed
-    description of how this datastructure works.    
-    '''
-
-    ### CLASS VARIABLES ###
-
-    __slots__ = (
-        '__weakref__',
-        'balance',
-        'height',
-        'offset',
-        'payload',
-
-        '_leftChild',
-        '_rightChild',
-        )
-
-    _DOC_ATTR = {
-    'balance': '''
-        Returns the current state of the difference in heights of the two subtrees rooted on this node.
-
-        This attribute is used to help balance the AVL tree.
-
-        >>> score = timespans.makeExampleScore()
-        >>> tree = timespans.streamToTimespanTree(score, flatten=True, classList=(note.Note, chord.Chord))
-        >>> print(tree.debug())
-        <Node: Start:3.0 Indices:(0:5:6:12) Length:{1}>
-            L: <Node: Start:1.0 Indices:(0:2:3:5) Length:{1}>
-                L: <Node: Start:0.0 Indices:(0:0:2:2) Length:{2}>
-                R: <Node: Start:2.0 Indices:(3:3:5:5) Length:{2}>
-            R: <Node: Start:5.0 Indices:(6:8:9:12) Length:{1}>
-                L: <Node: Start:4.0 Indices:(6:6:8:8) Length:{2}>
-                R: <Node: Start:6.0 Indices:(9:9:11:12) Length:{2}>
-                    R: <Node: Start:7.0 Indices:(11:11:12:12) Length:{1}>
-
-
-        This tree has one more depth on the right than on the left
-
-        >>> tree.rootNode.balance
-        1
-
-
-        The leftChild of the rootNote is perfectly balanced, while the rightChild is off by
-        one (acceptable).
-
-        >>> tree.rootNode.leftChild.balance
-        0
-        >>> tree.rootNode.rightChild.balance
-        1
-
-
-        The rightChild's children are also (acceptably) unbalanced:
-
-        >>> tree.rootNode.rightChild.leftChild.balance
-        0
-        >>> tree.rootNode.rightChild.rightChild.balance
-        1
-        ''',
-        
-        
-    'height': r'''
-        The height of the subtree rooted on this node.
-
-        This property is used to help balance the AVL tree.
-
-        >>> score = timespans.makeExampleScore()
-        >>> tree = timespans.streamToTimespanTree(score, flatten=True, classList=(note.Note, chord.Chord))
-        >>> print(tree.debug())
-        <Node: Start:3.0 Indices:(0:5:6:12) Length:{1}>
-            L: <Node: Start:1.0 Indices:(0:2:3:5) Length:{1}>
-                L: <Node: Start:0.0 Indices:(0:0:2:2) Length:{2}>
-                R: <Node: Start:2.0 Indices:(3:3:5:5) Length:{2}>
-            R: <Node: Start:5.0 Indices:(6:8:9:12) Length:{1}>
-                L: <Node: Start:4.0 Indices:(6:6:8:8) Length:{2}>
-                R: <Node: Start:6.0 Indices:(9:9:11:12) Length:{2}>
-                    R: <Node: Start:7.0 Indices:(11:11:12:12) Length:{1}>
-
-        >>> tree.rootNode.height
-        3
-
-        >>> tree.rootNode.rightChild.height
-        2
-
-        >>> tree.rootNode.rightChild.rightChild.height
-        1
-
-        >>> tree.rootNode.rightChild.rightChild.rightChild.height
-        0
-        ''',
-        
-    'offset': r'''
-        The offset of this node.
-
-        >>> score = timespans.makeExampleScore()
-        >>> tree = timespans.streamToTimespanTree(score, flatten=True, classList=(note.Note, chord.Chord))
-        >>> print(tree.rootNode.debug())
-        <Node: Start:3.0 Indices:(0:5:6:12) Length:{1}>
-            L: <Node: Start:1.0 Indices:(0:2:3:5) Length:{1}>
-                L: <Node: Start:0.0 Indices:(0:0:2:2) Length:{2}>
-                R: <Node: Start:2.0 Indices:(3:3:5:5) Length:{2}>
-            R: <Node: Start:5.0 Indices:(6:8:9:12) Length:{1}>
-                L: <Node: Start:4.0 Indices:(6:6:8:8) Length:{2}>
-                R: <Node: Start:6.0 Indices:(9:9:11:12) Length:{2}>
-                    R: <Node: Start:7.0 Indices:(11:11:12:12) Length:{1}>
-
-        >>> tree.rootNode.offset
-        3.0
-
-        >>> tree.rootNode.leftChild.offset
-        1.0
-
-        >>> tree.rootNode.rightChild.offset
-        5.0
-        ''',
-    }
-    
-    ### INITIALIZER ###
-
-    def __init__(self, offset):
-        self.balance = 0
-        self.height = 0        
-        self.offset = offset
-        self.payload = None
-
-        self._leftChild = None
-        self._rightChild = None
-
-
-    ### SPECIAL METHODS ###
-
-    def __repr__(self):
-        lcHeight = None
-        if self.leftChild:
-            lcHeight = self.leftChild.height
-        rcHeight = None
-        if self.rightChild:
-            rcHeight = self.rightChild.height
-            
-        return '<Node: Start:{} Height:{} L:{} R:{}>'.format(
-            self.offset,
-            self.height,
-            lcHeight,
-            rcHeight
-            )
-
-    ### PRIVATE METHODS ###
-
-    def debug(self):
-        '''
-        Get a debug of the Node:
-        
-        >>> score = timespans.makeExampleScore()
-        >>> tree = timespans.streamToTimespanTree(score, flatten=True, classList=(note.Note, chord.Chord))
-        >>> rn = tree.rootNode        
-        >>> print(rn.debug())
-        <Node: Start:3.0 Indices:(0:5:6:12) Length:{1}>
-            L: <Node: Start:1.0 Indices:(0:2:3:5) Length:{1}>
-                L: <Node: Start:0.0 Indices:(0:0:2:2) Length:{2}>
-                R: <Node: Start:2.0 Indices:(3:3:5:5) Length:{2}>
-            R: <Node: Start:5.0 Indices:(6:8:9:12) Length:{1}>
-                L: <Node: Start:4.0 Indices:(6:6:8:8) Length:{2}>
-                R: <Node: Start:6.0 Indices:(9:9:11:12) Length:{2}>
-                    R: <Node: Start:7.0 Indices:(11:11:12:12) Length:{1}>
-        '''
-        return '\n'.join(self.getDebugPieces())
-
-    def getDebugPieces(self):
-        r'''
-        Return a list of the debugging information of the tree (used for debug):
-        
-        >>> score = timespans.makeExampleScore()
-        >>> tree = timespans.streamToTimespanTree(score, flatten=True, classList=(note.Note, chord.Chord))
-        >>> rn = tree.rootNode
-        >>> rn.getDebugPieces()
-        ['<Node: Start:3.0 Indices:(0:5:6:12) Length:{1}>', 
-        '\tL: <Node: Start:1.0 Indices:(0:2:3:5) Length:{1}>',
-        '\t\tL: <Node: Start:0.0 Indices:(0:0:2:2) Length:{2}>', 
-        '\t\tR: <Node: Start:2.0 Indices:(3:3:5:5) Length:{2}>', 
-        '\tR: <Node: Start:5.0 Indices:(6:8:9:12) Length:{1}>', 
-        '\t\tL: <Node: Start:4.0 Indices:(6:6:8:8) Length:{2}>', 
-        '\t\tR: <Node: Start:6.0 Indices:(9:9:11:12) Length:{2}>', 
-        '\t\t\tR: <Node: Start:7.0 Indices:(11:11:12:12) Length:{1}>']        
-        '''        
-        result = []
-        result.append(repr(self))
-        if self.leftChild:
-            subresult = self.leftChild.getDebugPieces()
-            result.append('\tL: {}'.format(subresult[0]))
-            result.extend('\t' + x for x in subresult[1:])
-        if self.rightChild:
-            subresult = self.rightChild.getDebugPieces()
-            result.append('\tR: {}'.format(subresult[0]))
-            result.extend('\t' + x for x in subresult[1:])
-        return result
-
-    def update(self):
-        '''
-        Updates the height and balance attributes of the nodes.
-        
-        Called automatically when the .leftChild or .rightChild are changed.
-        
-        Returns None
-        '''        
-        leftHeight = -1
-        rightHeight = -1
-        if self.leftChild is not None:
-            leftHeight = self.leftChild.height
-        if self.rightChild is not None:
-            rightHeight = self.rightChild.height
-        self.height = max(leftHeight, rightHeight) + 1
-        self.balance = rightHeight - leftHeight
-
-    ### PUBLIC PROPERTIES ###
-
-    @property
-    def leftChild(self):
-        r'''
-        The left child of this node.
-
-        Setting the left child triggers a node update.
-
-        >>> score = timespans.makeExampleScore()
-        >>> tree = timespans.streamToTimespanTree(score, flatten=True, classList=(note.Note, chord.Chord))
-        >>> print(tree.rootNode.debug())
-        <Node: Start:3.0 Indices:(0:5:6:12) Length:{1}>
-            L: <Node: Start:1.0 Indices:(0:2:3:5) Length:{1}>
-                L: <Node: Start:0.0 Indices:(0:0:2:2) Length:{2}>
-                R: <Node: Start:2.0 Indices:(3:3:5:5) Length:{2}>
-            R: <Node: Start:5.0 Indices:(6:8:9:12) Length:{1}>
-                L: <Node: Start:4.0 Indices:(6:6:8:8) Length:{2}>
-                R: <Node: Start:6.0 Indices:(9:9:11:12) Length:{2}>
-                    R: <Node: Start:7.0 Indices:(11:11:12:12) Length:{1}>
-
-        >>> print(tree.rootNode.leftChild.debug())
-        <Node: Start:1.0 Indices:(0:2:3:5) Length:{1}>
-            L: <Node: Start:0.0 Indices:(0:0:2:2) Length:{2}>
-            R: <Node: Start:2.0 Indices:(3:3:5:5) Length:{2}>
-        '''
-        return self._leftChild
-
-    @leftChild.setter
-    def leftChild(self, node):
-        self._leftChild = node
-        self.update()
-
-    @property
-    def rightChild(self):
-        r'''
-        The right child of this node.
-
-        Setting the right child triggers a node update.
-
-        >>> score = timespans.makeExampleScore()
-        >>> tree = timespans.streamToTimespanTree(score, flatten=True, classList=(note.Note, chord.Chord))
-        >>> print(tree.rootNode.debug())
-        <Node: Start:3.0 Indices:(0:5:6:12) Length:{1}>
-            L: <Node: Start:1.0 Indices:(0:2:3:5) Length:{1}>
-                L: <Node: Start:0.0 Indices:(0:0:2:2) Length:{2}>
-                R: <Node: Start:2.0 Indices:(3:3:5:5) Length:{2}>
-            R: <Node: Start:5.0 Indices:(6:8:9:12) Length:{1}>
-                L: <Node: Start:4.0 Indices:(6:6:8:8) Length:{2}>
-                R: <Node: Start:6.0 Indices:(9:9:11:12) Length:{2}>
-                    R: <Node: Start:7.0 Indices:(11:11:12:12) Length:{1}>
-
-        >>> print(tree.rootNode.rightChild.debug())
-        <Node: Start:5.0 Indices:(6:8:9:12) Length:{1}>
-            L: <Node: Start:4.0 Indices:(6:6:8:8) Length:{2}>
-            R: <Node: Start:6.0 Indices:(9:9:11:12) Length:{2}>
-                R: <Node: Start:7.0 Indices:(11:11:12:12) Length:{1}>
-
-        >>> print(tree.rootNode.rightChild.rightChild.debug())
-        <Node: Start:6.0 Indices:(9:9:11:12) Length:{2}>
-            R: <Node: Start:7.0 Indices:(11:11:12:12) Length:{1}>
-
-        >>> print(tree.rootNode.rightChild.rightChild.rightChild.debug())
-        <Node: Start:7.0 Indices:(11:11:12:12) Length:{1}>
-        '''
-        return self._rightChild
-
-    @rightChild.setter
-    def rightChild(self, node):
-        self._rightChild = node
-        self.update()
-=======
 from music21.timespans import core
->>>>>>> cde9fbff
         
 #------------------------------------------------------------------------------
 class TimespanTreeNode(core.AVLNode):
